<!DOCTYPE html>
<html lang="en">
<head>
    <meta charset="UTF-8">
    <meta name="viewport" content="width=device-width, initial-scale=1.0">
    <title>Cap Embroidery Pricing | Northwest Custom Apparel</title>
    <link rel="stylesheet" href="/shared_components/css/shared-pricing-styles.css">
    <link rel="stylesheet" href="/shared_components/css/modern-enhancements.css">
    <link rel="stylesheet" href="/shared_components/css/universal-pricing-layout.css">
    <link rel="stylesheet" href="/shared_components/css/universal-pricing-components.css">
    <link rel="stylesheet" href="/shared_components/css/universal-quantity-ui.css">
    <link rel="stylesheet" href="/shared_components/css/cap-embroidery-specific.css">
    <link rel="stylesheet" href="/shared_components/css/universal-header.css">
    <link rel="stylesheet" href="/shared_components/css/ui-components.css">
    <link rel="stylesheet" href="/shared_components/css/quantity-shortcuts.css">
    <link rel="stylesheet" href="/shared_components/css/mobile-collapsible-menu.css">
    <link rel="stylesheet" href="/shared_components/css/clean-color-swatches.css">
    <link rel="stylesheet" href="/shared_components/css/enhanced-loading-animations.css">
<<<<<<< HEAD
    <link rel="stylesheet" href="/shared_components/css/auto-save-quote.css">
    <link rel="stylesheet" href="/shared_components/css/hero-pricing-emphasis.css">
=======
    <link rel="stylesheet" href="/shared_components/css/keyboard-navigation.css">
>>>>>>> 7bac42b5
    
<!-- jsPDF Libraries for PDF Generation -->
    <script src="https://cdnjs.cloudflare.com/ajax/libs/jspdf/2.5.1/jspdf.umd.min.js"></script>
    <script src="https://cdnjs.cloudflare.com/ajax/libs/jspdf-autotable/3.5.23/jspdf.plugin.autotable.min.js"></script>
</head>
<body>
    <!-- Universal Navigation Header -->
    <header class="universal-header">
        <!-- Top Bar with Company Info -->
        <div class="header-top-bar">
            <div class="header-top-bar-content">
                <div class="contact-info">
                    <span>📞 253-922-5793</span>
                    <span>✉️ sales@nwcustomapparel.com</span>
                    <span>🕒 9AM-5PM</span>
                </div>
                <div class="header-actions">
                    <button onclick="window.print()" class="header-action-btn">
                        🖨️ Print Quote
                    </button>
                    <button onclick="shareQuote()" class="header-action-btn">
                        📤 Share
                    </button>
                    <button onclick="toggleHelp()" class="header-action-btn">
                        ❓ Help
                    </button>
                </div>
            </div>
        </div>
        
        <!-- Main Header Navigation -->
        <div class="header-main">
            <div class="header-main-content">
                
                <!-- Logo & Company Brand -->
                <div class="header-brand">
                    <img src="https://cdn.caspio.com/A0E15000/Safety%20Stripes/NWCA%20White%20Text.png?ver=1" alt="NW Custom Apparel Logo" class="header-logo-img">
                </div>
                
                <!-- Navigation & Search Hub -->
                <div class="header-nav-hub">
                    
                    <!-- Back to Product Button -->
                    <a id="back-to-product" href="#" class="back-to-product">
                        <span class="back-icon">←</span> 
                        <span>Back to Product</span>
                    </a>
                    
                    <!-- Style Search -->
                    <div class="style-search-container">
                        <div class="style-search-input-wrapper">
                            <span class="style-search-icon">🔍</span>
                            <input type="text" id="style-search-input" placeholder="Search style (e.g., PC61)" autocomplete="off" class="style-search-input">
                        </div>
                        <div id="style-search-results" class="style-search-results"></div>
                    </div>
                    
                    <!-- Page Context Indicator -->
                    <div class="page-context">
                        <div class="page-context-title">Cap Embroidery Pricing</div>
                        <div class="page-context-subtitle" id="current-product-context">Select a product to get started</div>
                    </div>
                </div>
                
                <!-- Quick Actions -->
                <div class="header-quick-actions">
                    
                    <!-- Quick Quote Toggle -->
                    <button onclick="toggleQuickQuote()" class="quick-action-btn">
                        📊 Quote
                    </button>
                    
                    <!-- Sample Request -->
                    <button onclick="requestSample()" class="quick-action-btn">
                        🧵 Sample
                    </button>
                    
                    <!-- Contact for Quote -->
                    <button onclick="contactForQuote()" class="primary-action-btn">
                        💬 Get Quote
                    </button>
                </div>
            </div>
        </div>
        
        <!-- Breadcrumb Navigation -->
        <div class="header-breadcrumb">
            <div class="header-breadcrumb-content">
                <nav class="header-breadcrumb-nav">
                    <a href="javascript:void(0)" onclick="goToHome()" class="breadcrumb-link" title="Go to home page">Home</a>
                    <span class="breadcrumb-separator">›</span>
                    <span class="breadcrumb-separator">Products</span>
                    <span class="breadcrumb-separator">›</span>
                    <a id="breadcrumb-product-link" href="#" class="breadcrumb-link">
                        <span id="breadcrumb-product">Product</span>
                    </a>
                    <span class="breadcrumb-separator">›</span>
                    <span class="breadcrumb-current">Cap Embroidery Pricing</span>
                </nav>
            </div>
        </div>
    </header>

    <div class="container">
        <!-- Removed the old h1 since we have it in the header now -->

        <!-- Compact Quick Quote Section -->
        <div class="quick-quote-banner">
            <div>
                <h3 class="quick-quote-title">Quick Quote Calculator</h3>
                <p class="quick-quote-subtitle">Enter quantity for instant pricing</p>
            </div>
            
            <div class="quick-quote-controls">
                <button id="hero-quantity-decrease" type="button" class="hero-quantity-btn" aria-label="Decrease quantity" aria-controls="hero-quantity-input">−</button>
                
                <input id="hero-quantity-input" type="number" min="1" max="10000" value="24" class="hero-quantity-input" 
                       aria-label="Quantity of caps" 
                       aria-describedby="hero-total-price hero-ltm-warning"
                       role="spinbutton"
                       aria-valuemin="1"
                       aria-valuemax="10000"
                       aria-valuenow="24">
                
                <button id="hero-quantity-increase" type="button" class="hero-quantity-btn" aria-label="Increase quantity" aria-controls="hero-quantity-input">+</button>
                
                <span class="quantity-label" id="quantity-label-text">caps</span>
            </div>
            
            <div class="quick-quote-pricing">
                <div id="hero-unit-price" class="hero-unit-price hero-price-primary">
                    <span class="hero-price-amount">$12.50</span>
                    <span class="hero-price-label">per cap</span>
                </div>
                <div id="hero-total-price" class="hero-total-price hero-price-secondary">
                    <span class="hero-price-prefix">Total:</span> $625.00
                </div>
                <div class="hero-pricing-note">Pricing based on 8,000 stitches</div>
            </div>
        </div>
        
        <!-- Quantity Shortcuts -->
        <div id="quantity-shortcuts-container"></div>
        
        <!-- Compact notifications -->
        <div id="hero-optimization-tip" class="hero-optimization-tip">
            💡 <span id="optimization-message">Add 22 more caps for better pricing!</span>
        </div>
        
        <div id="hero-ltm-warning" class="hero-ltm-warning">
            ⚠️ <span id="ltm-message">Orders under 24 caps include a $50 setup fee</span>
        </div>


        <!-- Modern Branded Layout -->
        <div class="main-content-wrapper">
            
            <!-- Hidden Caspio Matrix - Keep this for data source -->
            <div id="pricing-calculator" class="pricing-calculator hidden-calculator">
                <div class="loading-message">Loading pricing data...</div>
            </div>
            
            <!-- Product Information Card -->
            <div class="content-card" id="product-info">
                <div class="card-header">
                    <h2 class="large">Product Information</h2>
                    <div class="card-header-content">
                        <div>
                            <h3 id="product-title-context" class="product-title">Product Title</h3>
                            <div class="product-context-info">
                                Style: <strong id="product-style-context">Style Number</strong>
                            </div>
                        </div>
                    </div>
                </div>
                
                <div class="card-content card-grid">
                    <!-- Product Image -->
                    <div>
                        <div id="product-image-gallery" class="image-gallery-enhanced">
                            <div id="main-image-container" class="image-container-enhanced">
                                <img id="product-image-main" src="" alt="Product Image" class="product-main-image">
                                <div class="image-loading-spinner"></div>
                                <div class="image-zoom-overlay zoom-overlay-enhanced">🔍</div>
                            </div>
                            <div id="image-thumbnails" class="image-thumbnails-enhanced">
                                <!-- Thumbnails will be dynamically added here -->
                            </div>
                        </div>
                    </div>
                    
                    <!-- Product Details & Colors -->
                    <div class="product-details-section">
                        <div class="info-panel">
                            <h4>What's Included</h4>
                            <p>Pricing includes an 8,000 stitch embroidered logo on one location.</p>
                        </div>
                        
                        <!-- Clean Color Selection -->
                        <div class="clean-color-section">
                            <h4 class="section-header">Select Color</h4>
                            
                            <!-- Selected Color Display -->
                            <div class="clean-selected-display">
                                <div id="pricing-color-swatch" class="clean-selected-swatch"></div>
                                <div class="clean-selected-info">
                                    <h3 id="pricing-color-name">Select a Color</h3>
                                    <p>Choose from available colors below</p>
                                </div>
                            </div>
                            
                            <!-- Color Swatches Grid -->
                            <div id="color-swatches" class="clean-color-grid">
                                <!-- Color swatches will be dynamically added here -->
                            </div>
                        </div>
                    </div>
                </div>
            </div>
            
            <!-- Customization Options Card -->
            <div class="content-card" id="customization">
                <div class="card-header">
                    <h2>Customization Options</h2>
                    <p>Adjust your embroidery details (updates pricing above)</p>
                </div>
                
                <div class="card-content card-grid">
                    <!-- Stitch Count Selection -->
                    <div class="form-section">
                        <h3>Front Logo Stitch Count</h3>
                        <div style="margin-bottom: 15px;">
                            <select id="client-stitch-count-select" name="client-stitch-count-select" class="stitch-count-select"
                                    aria-label="Front logo stitch count"
                                    aria-describedby="stitch-count-note">
                                <option value="5000">5,000 stitches</option>
                                <option value="8000" selected>8,000 stitches (Standard)</option>
                                <option value="10000">10,000 stitches</option>
                            </select>
                            <span id="stitch-count-indicator" class="form-feedback" role="status" aria-live="polite">✓ Quick quote updated!</span>
                        </div>
                        <div class="form-note">
                            Higher stitch counts allow for more detailed designs but may increase cost.
                        </div>
                    </div>
                    
                    <!-- Back Logo Option -->
                    <div class="form-section">
                        <h3>Back Logo Embroidery</h3>
                        <div style="margin-bottom: 15px;">
                            <label class="back-logo-checkbox-container" for="back-logo-checkbox">
                                <input type="checkbox" id="back-logo-checkbox" class="back-logo-checkbox"
                                       aria-describedby="back-logo-note"
                                       aria-controls="back-logo-details">
                                Add embroidered back logo (+$5.00 per cap)
                            </label>
                        </div>
                        
                        <div id="back-logo-details" class="back-logo-details">
                            <div style="margin-bottom: 15px;">
                                <label style="display: block; margin-bottom: 8px; font-weight: bold; color: #333;">Stitch Count:</label>
                                <div class="stitch-counter" role="group" aria-label="Back logo stitch count">
                                    <button id="back-logo-decrement" type="button" class="stitch-counter-btn" 
                                            aria-label="Decrease back logo stitch count"
                                            aria-controls="back-logo-stitch-display">−</button>
                                    
                                    <span id="back-logo-stitch-display" class="stitch-counter-display" 
                                          role="status" 
                                          aria-live="polite"
                                          aria-label="Current back logo stitch count">5,000</span>
                                    
                                    <button id="back-logo-increment" type="button" class="stitch-counter-btn"
                                            aria-label="Increase back logo stitch count"
                                            aria-controls="back-logo-stitch-display">+</button>
                                    
                                    <span class="stitch-counter-range" aria-label="Stitch count range">(5K-15K)</span>
                                </div>
                            </div>
                            
                            <div class="cost-display">
                                <strong id="back-logo-price">Additional Cost: $5.00 per cap</strong>
                            </div>
                        </div>
                        
                        <div class="form-note">
                            Optional upgrade for branding on both sides of the cap.
                        </div>
                    </div>
                </div>
            </div>
            
            <!-- Pricing Table Card -->
            <div class="content-card" id="pricing-details">
                <div class="card-header">
                    <h2>Detailed Pricing by Quantity</h2>
                    <p>Volume discounts automatically applied</p>
                </div>
                
                <div class="card-content">
                    <div class="pricing-table-container">
                        <table id="custom-pricing-grid" class="pricing-table">
                            <thead>
                                <tr id="pricing-header-row" class="pricing-table-header">
                                    <th>Quantity Range</th>
                                    <!-- Size headers will be dynamically populated -->
                                </tr>
                            </thead>
                            <tbody>
                                <!-- Pricing data will be dynamically added here -->
                            </tbody>
                        </table>
                    </div>
                    
                    <div class="card-note">
                        <p>
                            <strong>Note:</strong> Prices shown include embroidered logo on front. Back logo and setup fees calculated separately.
                        </p>
                    </div>
                </div>
            </div>
            
            <!-- Quote Builder Section -->
            <div id="quote-builder" class="content-card quote-builder-section">
                <div id="add-to-cart-section">
                    <!-- Quote adapter will inject content here -->
                    <!-- This container exists to satisfy the quote adapter's expectations -->
                </div>
            </div>
            
            <!-- Call to Action Card -->
            <div class="cta-card">
                <h2 class="cta-title">Ready for Your Quote?</h2>
                <p class="cta-subtitle">
                    Contact us with your quantity and customization details for a personalized quote.
                </p>
                
                <div class="cta-buttons">
                    <button class="cta-btn-primary">
                        📞 Call for Quote: 253-922-5793
                    </button>
                    
                    <button class="cta-btn-secondary">
                        ✉️ Email Quote Request
                    </button>
                </div>
                
                <div class="cta-features">
                    <p>💚 <strong>Why Choose Northwest Custom Apparel?</strong></p>
                    <p>Family Owned and Operated Since 1977 • Milton, WA • Quality embroidery</p>
                    <p>📍 2025 Freeman Road East Milton, WA 98354</p>
                    <p>📱 You can text us at 253-922-5793</p>
                </div>
            </div>
        </div>
    </div> <!-- End .container -->
    
    <!-- Footer -->
    <footer class="site-footer">
        <div class="footer-content">
            <div class="footer-grid">
                
                <!-- Company Info -->
                <div class="footer-column">
                    <h3>Northwest Custom Apparel</h3>
                    <p class="tagline">Family Owned and Operated Since 1977</p>
                    <p class="address">📍 2025 Freeman Road East</p>
                    <p class="address">Milton, WA 98354</p>
                </div>
                
                <!-- Contact Info -->
                <div class="footer-column">
                    <h3>Contact Us</h3>
                    <p>📞 Call: <a href="tel:253-922-5793" class="footer-link">253-922-5793</a></p>
                    <p>📱 Text: <a href="sms:253-922-5793" class="footer-link">253-922-5793</a></p>
                    <p>✉️ Email: <a href="mailto:sales@nwcustomapparel.com" class="footer-link">sales@nwcustomapparel.com</a></p>
                    <p>🕒 Hours: 9AM-5PM</p>
                </div>
                
                <!-- Quote Requests -->
                <div class="footer-column">
                    <h3>Request a Quote</h3>
                    <p class="tagline">Send quote requests to:</p>
                    <p>✉️ <a href="mailto:sales@nwcustomapparel.com?subject=Cap Embroidery Quote Request" class="footer-link underlined">sales@nwcustomapparel.com</a></p>
                    <p class="footer-quote-note">Include: quantity, design details, and deadline</p>
                </div>
            </div>
            
            <!-- Copyright -->
            <div class="footer-copyright">
                <p>&copy; 2025 Northwest Custom Apparel. All rights reserved.</p>
            </div>
        </div>
    </footer>
    
    <!-- JavaScript Files -->
    <!-- NWCA Global Namespace - MUST LOAD FIRST -->
    <script src="/shared_components/js/nwca-namespace.js"></script>
    <script src="/shared_components/js/constants.js"></script> <!-- Global constants -->
    <script src="/shared_components/js/ui-components.js"></script> <!-- UI components for loading/error states -->
    <script src="/shared_components/js/pricing-pages.js"></script>
    <script src="/shared_components/js/utils.js"></script> <!-- Moved up and removed defer -->
    <script src="/shared_components/js/pricing-matrix-capture.js"></script>
    <script src="/shared_components/js/pricing-matrix-api.js"></script>
    <script src="/shared_components/js/dp5-helper.js"></script>
    <script src="/shared_components/js/product-quantity-ui.js"></script>
    <script src="/shared_components/js/pricing-calculator.js"></script>
    <script src="/shared_components/js/app-config.js"></script>
    <script src="/shared_components/js/quote-adapter-base.js"></script> <!-- Quote system base -->
    <script src="/shared_components/js/cap-embroidery-quote-adapter.js"></script> <!-- Cap embroidery quote adapter -->
    <script src="/shared_components/js/cap-embroidery-controller-v2.js"></script> <!-- V2: Using NWCA namespace -->
    <script src="/shared_components/js/hero-quantity-calculator.js"></script> <!-- Quantity-first UX calculator -->
    <script src="/shared_components/js/hero-pricing-updater.js"></script> <!-- Hero pricing display updater -->
    <script src="/shared_components/js/product-pricing-ui.js"></script> <!-- Added new script, removed defer -->
    <script src="/shared_components/js/universal-header.js"></script> <!-- Universal header navigation and functionality -->
    <script src="/shared_components/js/header-button-functions.js"></script> <!-- Header button implementations -->
    <script src="/shared_components/js/order-form-pdf.js"></script> <!-- PDF generation module -->
    <script src="/shared_components/js/quantity-shortcuts.js"></script> <!-- Phase 2 Feature 1: Quick quantity shortcuts -->
    <script src="/shared_components/js/mobile-collapsible-ultimate-fix.js"></script> <!-- Ultimate fix for mobile accordion -->
    <script src="/shared_components/js/clean-color-adapter.js"></script> <!-- Clean color swatch implementation -->
    <script src="/shared_components/js/enhanced-loading-animations.js"></script> <!-- Phase 2 Feature 3: Enhanced loading animations -->
<<<<<<< HEAD
    <script src="/shared_components/js/auto-save-quote.js"></script> <!-- Phase 2 Feature 7: Auto-save quote draft -->
=======
    <script src="/shared_components/js/keyboard-navigation.js"></script> <!-- Phase 2 Feature 5: Keyboard navigation support -->
>>>>>>> 7bac42b5
    
</body>
</html><|MERGE_RESOLUTION|>--- conflicted
+++ resolved
@@ -1,452 +1,446 @@
-<!DOCTYPE html>
-<html lang="en">
-<head>
-    <meta charset="UTF-8">
-    <meta name="viewport" content="width=device-width, initial-scale=1.0">
-    <title>Cap Embroidery Pricing | Northwest Custom Apparel</title>
-    <link rel="stylesheet" href="/shared_components/css/shared-pricing-styles.css">
-    <link rel="stylesheet" href="/shared_components/css/modern-enhancements.css">
-    <link rel="stylesheet" href="/shared_components/css/universal-pricing-layout.css">
-    <link rel="stylesheet" href="/shared_components/css/universal-pricing-components.css">
-    <link rel="stylesheet" href="/shared_components/css/universal-quantity-ui.css">
-    <link rel="stylesheet" href="/shared_components/css/cap-embroidery-specific.css">
-    <link rel="stylesheet" href="/shared_components/css/universal-header.css">
-    <link rel="stylesheet" href="/shared_components/css/ui-components.css">
-    <link rel="stylesheet" href="/shared_components/css/quantity-shortcuts.css">
-    <link rel="stylesheet" href="/shared_components/css/mobile-collapsible-menu.css">
-    <link rel="stylesheet" href="/shared_components/css/clean-color-swatches.css">
-    <link rel="stylesheet" href="/shared_components/css/enhanced-loading-animations.css">
-<<<<<<< HEAD
-    <link rel="stylesheet" href="/shared_components/css/auto-save-quote.css">
-    <link rel="stylesheet" href="/shared_components/css/hero-pricing-emphasis.css">
-=======
-    <link rel="stylesheet" href="/shared_components/css/keyboard-navigation.css">
->>>>>>> 7bac42b5
-    
-<!-- jsPDF Libraries for PDF Generation -->
-    <script src="https://cdnjs.cloudflare.com/ajax/libs/jspdf/2.5.1/jspdf.umd.min.js"></script>
-    <script src="https://cdnjs.cloudflare.com/ajax/libs/jspdf-autotable/3.5.23/jspdf.plugin.autotable.min.js"></script>
-</head>
-<body>
-    <!-- Universal Navigation Header -->
-    <header class="universal-header">
-        <!-- Top Bar with Company Info -->
-        <div class="header-top-bar">
-            <div class="header-top-bar-content">
-                <div class="contact-info">
-                    <span>📞 253-922-5793</span>
-                    <span>✉️ sales@nwcustomapparel.com</span>
-                    <span>🕒 9AM-5PM</span>
-                </div>
-                <div class="header-actions">
-                    <button onclick="window.print()" class="header-action-btn">
-                        🖨️ Print Quote
-                    </button>
-                    <button onclick="shareQuote()" class="header-action-btn">
-                        📤 Share
-                    </button>
-                    <button onclick="toggleHelp()" class="header-action-btn">
-                        ❓ Help
-                    </button>
-                </div>
-            </div>
-        </div>
-        
-        <!-- Main Header Navigation -->
-        <div class="header-main">
-            <div class="header-main-content">
-                
-                <!-- Logo & Company Brand -->
-                <div class="header-brand">
-                    <img src="https://cdn.caspio.com/A0E15000/Safety%20Stripes/NWCA%20White%20Text.png?ver=1" alt="NW Custom Apparel Logo" class="header-logo-img">
-                </div>
-                
-                <!-- Navigation & Search Hub -->
-                <div class="header-nav-hub">
-                    
-                    <!-- Back to Product Button -->
-                    <a id="back-to-product" href="#" class="back-to-product">
-                        <span class="back-icon">←</span> 
-                        <span>Back to Product</span>
-                    </a>
-                    
-                    <!-- Style Search -->
-                    <div class="style-search-container">
-                        <div class="style-search-input-wrapper">
-                            <span class="style-search-icon">🔍</span>
-                            <input type="text" id="style-search-input" placeholder="Search style (e.g., PC61)" autocomplete="off" class="style-search-input">
-                        </div>
-                        <div id="style-search-results" class="style-search-results"></div>
-                    </div>
-                    
-                    <!-- Page Context Indicator -->
-                    <div class="page-context">
-                        <div class="page-context-title">Cap Embroidery Pricing</div>
-                        <div class="page-context-subtitle" id="current-product-context">Select a product to get started</div>
-                    </div>
-                </div>
-                
-                <!-- Quick Actions -->
-                <div class="header-quick-actions">
-                    
-                    <!-- Quick Quote Toggle -->
-                    <button onclick="toggleQuickQuote()" class="quick-action-btn">
-                        📊 Quote
-                    </button>
-                    
-                    <!-- Sample Request -->
-                    <button onclick="requestSample()" class="quick-action-btn">
-                        🧵 Sample
-                    </button>
-                    
-                    <!-- Contact for Quote -->
-                    <button onclick="contactForQuote()" class="primary-action-btn">
-                        💬 Get Quote
-                    </button>
-                </div>
-            </div>
-        </div>
-        
-        <!-- Breadcrumb Navigation -->
-        <div class="header-breadcrumb">
-            <div class="header-breadcrumb-content">
-                <nav class="header-breadcrumb-nav">
-                    <a href="javascript:void(0)" onclick="goToHome()" class="breadcrumb-link" title="Go to home page">Home</a>
-                    <span class="breadcrumb-separator">›</span>
-                    <span class="breadcrumb-separator">Products</span>
-                    <span class="breadcrumb-separator">›</span>
-                    <a id="breadcrumb-product-link" href="#" class="breadcrumb-link">
-                        <span id="breadcrumb-product">Product</span>
-                    </a>
-                    <span class="breadcrumb-separator">›</span>
-                    <span class="breadcrumb-current">Cap Embroidery Pricing</span>
-                </nav>
-            </div>
-        </div>
-    </header>
-
-    <div class="container">
-        <!-- Removed the old h1 since we have it in the header now -->
-
-        <!-- Compact Quick Quote Section -->
-        <div class="quick-quote-banner">
-            <div>
-                <h3 class="quick-quote-title">Quick Quote Calculator</h3>
-                <p class="quick-quote-subtitle">Enter quantity for instant pricing</p>
-            </div>
-            
-            <div class="quick-quote-controls">
-                <button id="hero-quantity-decrease" type="button" class="hero-quantity-btn" aria-label="Decrease quantity" aria-controls="hero-quantity-input">−</button>
-                
-                <input id="hero-quantity-input" type="number" min="1" max="10000" value="24" class="hero-quantity-input" 
-                       aria-label="Quantity of caps" 
-                       aria-describedby="hero-total-price hero-ltm-warning"
-                       role="spinbutton"
-                       aria-valuemin="1"
-                       aria-valuemax="10000"
-                       aria-valuenow="24">
-                
-                <button id="hero-quantity-increase" type="button" class="hero-quantity-btn" aria-label="Increase quantity" aria-controls="hero-quantity-input">+</button>
-                
-                <span class="quantity-label" id="quantity-label-text">caps</span>
-            </div>
-            
-            <div class="quick-quote-pricing">
-                <div id="hero-unit-price" class="hero-unit-price hero-price-primary">
-                    <span class="hero-price-amount">$12.50</span>
-                    <span class="hero-price-label">per cap</span>
-                </div>
-                <div id="hero-total-price" class="hero-total-price hero-price-secondary">
-                    <span class="hero-price-prefix">Total:</span> $625.00
-                </div>
-                <div class="hero-pricing-note">Pricing based on 8,000 stitches</div>
-            </div>
-        </div>
-        
-        <!-- Quantity Shortcuts -->
-        <div id="quantity-shortcuts-container"></div>
-        
-        <!-- Compact notifications -->
-        <div id="hero-optimization-tip" class="hero-optimization-tip">
-            💡 <span id="optimization-message">Add 22 more caps for better pricing!</span>
-        </div>
-        
-        <div id="hero-ltm-warning" class="hero-ltm-warning">
-            ⚠️ <span id="ltm-message">Orders under 24 caps include a $50 setup fee</span>
-        </div>
-
-
-        <!-- Modern Branded Layout -->
-        <div class="main-content-wrapper">
-            
-            <!-- Hidden Caspio Matrix - Keep this for data source -->
-            <div id="pricing-calculator" class="pricing-calculator hidden-calculator">
-                <div class="loading-message">Loading pricing data...</div>
-            </div>
-            
-            <!-- Product Information Card -->
-            <div class="content-card" id="product-info">
-                <div class="card-header">
-                    <h2 class="large">Product Information</h2>
-                    <div class="card-header-content">
-                        <div>
-                            <h3 id="product-title-context" class="product-title">Product Title</h3>
-                            <div class="product-context-info">
-                                Style: <strong id="product-style-context">Style Number</strong>
-                            </div>
-                        </div>
-                    </div>
-                </div>
-                
-                <div class="card-content card-grid">
-                    <!-- Product Image -->
-                    <div>
-                        <div id="product-image-gallery" class="image-gallery-enhanced">
-                            <div id="main-image-container" class="image-container-enhanced">
-                                <img id="product-image-main" src="" alt="Product Image" class="product-main-image">
-                                <div class="image-loading-spinner"></div>
-                                <div class="image-zoom-overlay zoom-overlay-enhanced">🔍</div>
-                            </div>
-                            <div id="image-thumbnails" class="image-thumbnails-enhanced">
-                                <!-- Thumbnails will be dynamically added here -->
-                            </div>
-                        </div>
-                    </div>
-                    
-                    <!-- Product Details & Colors -->
-                    <div class="product-details-section">
-                        <div class="info-panel">
-                            <h4>What's Included</h4>
-                            <p>Pricing includes an 8,000 stitch embroidered logo on one location.</p>
-                        </div>
-                        
-                        <!-- Clean Color Selection -->
-                        <div class="clean-color-section">
-                            <h4 class="section-header">Select Color</h4>
-                            
-                            <!-- Selected Color Display -->
-                            <div class="clean-selected-display">
-                                <div id="pricing-color-swatch" class="clean-selected-swatch"></div>
-                                <div class="clean-selected-info">
-                                    <h3 id="pricing-color-name">Select a Color</h3>
-                                    <p>Choose from available colors below</p>
-                                </div>
-                            </div>
-                            
-                            <!-- Color Swatches Grid -->
-                            <div id="color-swatches" class="clean-color-grid">
-                                <!-- Color swatches will be dynamically added here -->
-                            </div>
-                        </div>
-                    </div>
-                </div>
-            </div>
-            
-            <!-- Customization Options Card -->
-            <div class="content-card" id="customization">
-                <div class="card-header">
-                    <h2>Customization Options</h2>
-                    <p>Adjust your embroidery details (updates pricing above)</p>
-                </div>
-                
-                <div class="card-content card-grid">
-                    <!-- Stitch Count Selection -->
-                    <div class="form-section">
-                        <h3>Front Logo Stitch Count</h3>
-                        <div style="margin-bottom: 15px;">
-                            <select id="client-stitch-count-select" name="client-stitch-count-select" class="stitch-count-select"
-                                    aria-label="Front logo stitch count"
-                                    aria-describedby="stitch-count-note">
-                                <option value="5000">5,000 stitches</option>
-                                <option value="8000" selected>8,000 stitches (Standard)</option>
-                                <option value="10000">10,000 stitches</option>
-                            </select>
-                            <span id="stitch-count-indicator" class="form-feedback" role="status" aria-live="polite">✓ Quick quote updated!</span>
-                        </div>
-                        <div class="form-note">
-                            Higher stitch counts allow for more detailed designs but may increase cost.
-                        </div>
-                    </div>
-                    
-                    <!-- Back Logo Option -->
-                    <div class="form-section">
-                        <h3>Back Logo Embroidery</h3>
-                        <div style="margin-bottom: 15px;">
-                            <label class="back-logo-checkbox-container" for="back-logo-checkbox">
-                                <input type="checkbox" id="back-logo-checkbox" class="back-logo-checkbox"
-                                       aria-describedby="back-logo-note"
-                                       aria-controls="back-logo-details">
-                                Add embroidered back logo (+$5.00 per cap)
-                            </label>
-                        </div>
-                        
-                        <div id="back-logo-details" class="back-logo-details">
-                            <div style="margin-bottom: 15px;">
-                                <label style="display: block; margin-bottom: 8px; font-weight: bold; color: #333;">Stitch Count:</label>
-                                <div class="stitch-counter" role="group" aria-label="Back logo stitch count">
-                                    <button id="back-logo-decrement" type="button" class="stitch-counter-btn" 
-                                            aria-label="Decrease back logo stitch count"
-                                            aria-controls="back-logo-stitch-display">−</button>
-                                    
-                                    <span id="back-logo-stitch-display" class="stitch-counter-display" 
-                                          role="status" 
-                                          aria-live="polite"
-                                          aria-label="Current back logo stitch count">5,000</span>
-                                    
-                                    <button id="back-logo-increment" type="button" class="stitch-counter-btn"
-                                            aria-label="Increase back logo stitch count"
-                                            aria-controls="back-logo-stitch-display">+</button>
-                                    
-                                    <span class="stitch-counter-range" aria-label="Stitch count range">(5K-15K)</span>
-                                </div>
-                            </div>
-                            
-                            <div class="cost-display">
-                                <strong id="back-logo-price">Additional Cost: $5.00 per cap</strong>
-                            </div>
-                        </div>
-                        
-                        <div class="form-note">
-                            Optional upgrade for branding on both sides of the cap.
-                        </div>
-                    </div>
-                </div>
-            </div>
-            
-            <!-- Pricing Table Card -->
-            <div class="content-card" id="pricing-details">
-                <div class="card-header">
-                    <h2>Detailed Pricing by Quantity</h2>
-                    <p>Volume discounts automatically applied</p>
-                </div>
-                
-                <div class="card-content">
-                    <div class="pricing-table-container">
-                        <table id="custom-pricing-grid" class="pricing-table">
-                            <thead>
-                                <tr id="pricing-header-row" class="pricing-table-header">
-                                    <th>Quantity Range</th>
-                                    <!-- Size headers will be dynamically populated -->
-                                </tr>
-                            </thead>
-                            <tbody>
-                                <!-- Pricing data will be dynamically added here -->
-                            </tbody>
-                        </table>
-                    </div>
-                    
-                    <div class="card-note">
-                        <p>
-                            <strong>Note:</strong> Prices shown include embroidered logo on front. Back logo and setup fees calculated separately.
-                        </p>
-                    </div>
-                </div>
-            </div>
-            
-            <!-- Quote Builder Section -->
-            <div id="quote-builder" class="content-card quote-builder-section">
-                <div id="add-to-cart-section">
-                    <!-- Quote adapter will inject content here -->
-                    <!-- This container exists to satisfy the quote adapter's expectations -->
-                </div>
-            </div>
-            
-            <!-- Call to Action Card -->
-            <div class="cta-card">
-                <h2 class="cta-title">Ready for Your Quote?</h2>
-                <p class="cta-subtitle">
-                    Contact us with your quantity and customization details for a personalized quote.
-                </p>
-                
-                <div class="cta-buttons">
-                    <button class="cta-btn-primary">
-                        📞 Call for Quote: 253-922-5793
-                    </button>
-                    
-                    <button class="cta-btn-secondary">
-                        ✉️ Email Quote Request
-                    </button>
-                </div>
-                
-                <div class="cta-features">
-                    <p>💚 <strong>Why Choose Northwest Custom Apparel?</strong></p>
-                    <p>Family Owned and Operated Since 1977 • Milton, WA • Quality embroidery</p>
-                    <p>📍 2025 Freeman Road East Milton, WA 98354</p>
-                    <p>📱 You can text us at 253-922-5793</p>
-                </div>
-            </div>
-        </div>
-    </div> <!-- End .container -->
-    
-    <!-- Footer -->
-    <footer class="site-footer">
-        <div class="footer-content">
-            <div class="footer-grid">
-                
-                <!-- Company Info -->
-                <div class="footer-column">
-                    <h3>Northwest Custom Apparel</h3>
-                    <p class="tagline">Family Owned and Operated Since 1977</p>
-                    <p class="address">📍 2025 Freeman Road East</p>
-                    <p class="address">Milton, WA 98354</p>
-                </div>
-                
-                <!-- Contact Info -->
-                <div class="footer-column">
-                    <h3>Contact Us</h3>
-                    <p>📞 Call: <a href="tel:253-922-5793" class="footer-link">253-922-5793</a></p>
-                    <p>📱 Text: <a href="sms:253-922-5793" class="footer-link">253-922-5793</a></p>
-                    <p>✉️ Email: <a href="mailto:sales@nwcustomapparel.com" class="footer-link">sales@nwcustomapparel.com</a></p>
-                    <p>🕒 Hours: 9AM-5PM</p>
-                </div>
-                
-                <!-- Quote Requests -->
-                <div class="footer-column">
-                    <h3>Request a Quote</h3>
-                    <p class="tagline">Send quote requests to:</p>
-                    <p>✉️ <a href="mailto:sales@nwcustomapparel.com?subject=Cap Embroidery Quote Request" class="footer-link underlined">sales@nwcustomapparel.com</a></p>
-                    <p class="footer-quote-note">Include: quantity, design details, and deadline</p>
-                </div>
-            </div>
-            
-            <!-- Copyright -->
-            <div class="footer-copyright">
-                <p>&copy; 2025 Northwest Custom Apparel. All rights reserved.</p>
-            </div>
-        </div>
-    </footer>
-    
-    <!-- JavaScript Files -->
-    <!-- NWCA Global Namespace - MUST LOAD FIRST -->
-    <script src="/shared_components/js/nwca-namespace.js"></script>
-    <script src="/shared_components/js/constants.js"></script> <!-- Global constants -->
-    <script src="/shared_components/js/ui-components.js"></script> <!-- UI components for loading/error states -->
-    <script src="/shared_components/js/pricing-pages.js"></script>
-    <script src="/shared_components/js/utils.js"></script> <!-- Moved up and removed defer -->
-    <script src="/shared_components/js/pricing-matrix-capture.js"></script>
-    <script src="/shared_components/js/pricing-matrix-api.js"></script>
-    <script src="/shared_components/js/dp5-helper.js"></script>
-    <script src="/shared_components/js/product-quantity-ui.js"></script>
-    <script src="/shared_components/js/pricing-calculator.js"></script>
-    <script src="/shared_components/js/app-config.js"></script>
-    <script src="/shared_components/js/quote-adapter-base.js"></script> <!-- Quote system base -->
-    <script src="/shared_components/js/cap-embroidery-quote-adapter.js"></script> <!-- Cap embroidery quote adapter -->
-    <script src="/shared_components/js/cap-embroidery-controller-v2.js"></script> <!-- V2: Using NWCA namespace -->
-    <script src="/shared_components/js/hero-quantity-calculator.js"></script> <!-- Quantity-first UX calculator -->
-    <script src="/shared_components/js/hero-pricing-updater.js"></script> <!-- Hero pricing display updater -->
-    <script src="/shared_components/js/product-pricing-ui.js"></script> <!-- Added new script, removed defer -->
-    <script src="/shared_components/js/universal-header.js"></script> <!-- Universal header navigation and functionality -->
-    <script src="/shared_components/js/header-button-functions.js"></script> <!-- Header button implementations -->
-    <script src="/shared_components/js/order-form-pdf.js"></script> <!-- PDF generation module -->
-    <script src="/shared_components/js/quantity-shortcuts.js"></script> <!-- Phase 2 Feature 1: Quick quantity shortcuts -->
-    <script src="/shared_components/js/mobile-collapsible-ultimate-fix.js"></script> <!-- Ultimate fix for mobile accordion -->
-    <script src="/shared_components/js/clean-color-adapter.js"></script> <!-- Clean color swatch implementation -->
-    <script src="/shared_components/js/enhanced-loading-animations.js"></script> <!-- Phase 2 Feature 3: Enhanced loading animations -->
-<<<<<<< HEAD
-    <script src="/shared_components/js/auto-save-quote.js"></script> <!-- Phase 2 Feature 7: Auto-save quote draft -->
-=======
-    <script src="/shared_components/js/keyboard-navigation.js"></script> <!-- Phase 2 Feature 5: Keyboard navigation support -->
->>>>>>> 7bac42b5
-    
-</body>
+<!DOCTYPE html>
+<html lang="en">
+<head>
+    <meta charset="UTF-8">
+    <meta name="viewport" content="width=device-width, initial-scale=1.0">
+    <title>Cap Embroidery Pricing | Northwest Custom Apparel</title>
+    <link rel="stylesheet" href="/shared_components/css/shared-pricing-styles.css">
+    <link rel="stylesheet" href="/shared_components/css/modern-enhancements.css">
+    <link rel="stylesheet" href="/shared_components/css/universal-pricing-layout.css">
+    <link rel="stylesheet" href="/shared_components/css/universal-pricing-components.css">
+    <link rel="stylesheet" href="/shared_components/css/universal-quantity-ui.css">
+    <link rel="stylesheet" href="/shared_components/css/cap-embroidery-specific.css">
+    <link rel="stylesheet" href="/shared_components/css/universal-header.css">
+    <link rel="stylesheet" href="/shared_components/css/ui-components.css">
+    <link rel="stylesheet" href="/shared_components/css/quantity-shortcuts.css">
+    <link rel="stylesheet" href="/shared_components/css/mobile-collapsible-menu.css">
+    <link rel="stylesheet" href="/shared_components/css/clean-color-swatches.css">
+    <link rel="stylesheet" href="/shared_components/css/enhanced-loading-animations.css">
+    <link rel="stylesheet" href="/shared_components/css/auto-save-quote.css">
+    <link rel="stylesheet" href="/shared_components/css/hero-pricing-emphasis.css">
+    <link rel="stylesheet" href="/shared_components/css/keyboard-navigation.css">
+    
+<!-- jsPDF Libraries for PDF Generation -->
+    <script src="https://cdnjs.cloudflare.com/ajax/libs/jspdf/2.5.1/jspdf.umd.min.js"></script>
+    <script src="https://cdnjs.cloudflare.com/ajax/libs/jspdf-autotable/3.5.23/jspdf.plugin.autotable.min.js"></script>
+</head>
+<body>
+    <!-- Universal Navigation Header -->
+    <header class="universal-header">
+        <!-- Top Bar with Company Info -->
+        <div class="header-top-bar">
+            <div class="header-top-bar-content">
+                <div class="contact-info">
+                    <span>📞 253-922-5793</span>
+                    <span>✉️ sales@nwcustomapparel.com</span>
+                    <span>🕒 9AM-5PM</span>
+                </div>
+                <div class="header-actions">
+                    <button onclick="window.print()" class="header-action-btn">
+                        🖨️ Print Quote
+                    </button>
+                    <button onclick="shareQuote()" class="header-action-btn">
+                        📤 Share
+                    </button>
+                    <button onclick="toggleHelp()" class="header-action-btn">
+                        ❓ Help
+                    </button>
+                </div>
+            </div>
+        </div>
+        
+        <!-- Main Header Navigation -->
+        <div class="header-main">
+            <div class="header-main-content">
+                
+                <!-- Logo & Company Brand -->
+                <div class="header-brand">
+                    <img src="https://cdn.caspio.com/A0E15000/Safety%20Stripes/NWCA%20White%20Text.png?ver=1" alt="NW Custom Apparel Logo" class="header-logo-img">
+                </div>
+                
+                <!-- Navigation & Search Hub -->
+                <div class="header-nav-hub">
+                    
+                    <!-- Back to Product Button -->
+                    <a id="back-to-product" href="#" class="back-to-product">
+                        <span class="back-icon">←</span> 
+                        <span>Back to Product</span>
+                    </a>
+                    
+                    <!-- Style Search -->
+                    <div class="style-search-container">
+                        <div class="style-search-input-wrapper">
+                            <span class="style-search-icon">🔍</span>
+                            <input type="text" id="style-search-input" placeholder="Search style (e.g., PC61)" autocomplete="off" class="style-search-input">
+                        </div>
+                        <div id="style-search-results" class="style-search-results"></div>
+                    </div>
+                    
+                    <!-- Page Context Indicator -->
+                    <div class="page-context">
+                        <div class="page-context-title">Cap Embroidery Pricing</div>
+                        <div class="page-context-subtitle" id="current-product-context">Select a product to get started</div>
+                    </div>
+                </div>
+                
+                <!-- Quick Actions -->
+                <div class="header-quick-actions">
+                    
+                    <!-- Quick Quote Toggle -->
+                    <button onclick="toggleQuickQuote()" class="quick-action-btn">
+                        📊 Quote
+                    </button>
+                    
+                    <!-- Sample Request -->
+                    <button onclick="requestSample()" class="quick-action-btn">
+                        🧵 Sample
+                    </button>
+                    
+                    <!-- Contact for Quote -->
+                    <button onclick="contactForQuote()" class="primary-action-btn">
+                        💬 Get Quote
+                    </button>
+                </div>
+            </div>
+        </div>
+        
+        <!-- Breadcrumb Navigation -->
+        <div class="header-breadcrumb">
+            <div class="header-breadcrumb-content">
+                <nav class="header-breadcrumb-nav">
+                    <a href="javascript:void(0)" onclick="goToHome()" class="breadcrumb-link" title="Go to home page">Home</a>
+                    <span class="breadcrumb-separator">›</span>
+                    <span class="breadcrumb-separator">Products</span>
+                    <span class="breadcrumb-separator">›</span>
+                    <a id="breadcrumb-product-link" href="#" class="breadcrumb-link">
+                        <span id="breadcrumb-product">Product</span>
+                    </a>
+                    <span class="breadcrumb-separator">›</span>
+                    <span class="breadcrumb-current">Cap Embroidery Pricing</span>
+                </nav>
+            </div>
+        </div>
+    </header>
+
+    <div class="container">
+        <!-- Removed the old h1 since we have it in the header now -->
+
+        <!-- Compact Quick Quote Section -->
+        <div class="quick-quote-banner">
+            <div>
+                <h3 class="quick-quote-title">Quick Quote Calculator</h3>
+                <p class="quick-quote-subtitle">Enter quantity for instant pricing</p>
+            </div>
+            
+            <div class="quick-quote-controls">
+                <button id="hero-quantity-decrease" type="button" class="hero-quantity-btn" aria-label="Decrease quantity" aria-controls="hero-quantity-input">−</button>
+                
+                <input id="hero-quantity-input" type="number" min="1" max="10000" value="24" class="hero-quantity-input" 
+                       aria-label="Quantity of caps" 
+                       aria-describedby="hero-total-price hero-ltm-warning"
+                       role="spinbutton"
+                       aria-valuemin="1"
+                       aria-valuemax="10000"
+                       aria-valuenow="24">
+                
+                <button id="hero-quantity-increase" type="button" class="hero-quantity-btn" aria-label="Increase quantity" aria-controls="hero-quantity-input">+</button>
+                
+                <span class="quantity-label" id="quantity-label-text">caps</span>
+            </div>
+            
+            <div class="quick-quote-pricing">
+                <div id="hero-unit-price" class="hero-unit-price hero-price-primary">
+                    <span class="hero-price-amount">$12.50</span>
+                    <span class="hero-price-label">per cap</span>
+                </div>
+                <div id="hero-total-price" class="hero-total-price hero-price-secondary">
+                    <span class="hero-price-prefix">Total:</span> $625.00
+                </div>
+                <div class="hero-pricing-note">Pricing based on 8,000 stitches</div>
+            </div>
+        </div>
+        
+        <!-- Quantity Shortcuts -->
+        <div id="quantity-shortcuts-container"></div>
+        
+        <!-- Compact notifications -->
+        <div id="hero-optimization-tip" class="hero-optimization-tip">
+            💡 <span id="optimization-message">Add 22 more caps for better pricing!</span>
+        </div>
+        
+        <div id="hero-ltm-warning" class="hero-ltm-warning">
+            ⚠️ <span id="ltm-message">Orders under 24 caps include a $50 setup fee</span>
+        </div>
+
+
+        <!-- Modern Branded Layout -->
+        <div class="main-content-wrapper">
+            
+            <!-- Hidden Caspio Matrix - Keep this for data source -->
+            <div id="pricing-calculator" class="pricing-calculator hidden-calculator">
+                <div class="loading-message">Loading pricing data...</div>
+            </div>
+            
+            <!-- Product Information Card -->
+            <div class="content-card" id="product-info">
+                <div class="card-header">
+                    <h2 class="large">Product Information</h2>
+                    <div class="card-header-content">
+                        <div>
+                            <h3 id="product-title-context" class="product-title">Product Title</h3>
+                            <div class="product-context-info">
+                                Style: <strong id="product-style-context">Style Number</strong>
+                            </div>
+                        </div>
+                    </div>
+                </div>
+                
+                <div class="card-content card-grid">
+                    <!-- Product Image -->
+                    <div>
+                        <div id="product-image-gallery" class="image-gallery-enhanced">
+                            <div id="main-image-container" class="image-container-enhanced">
+                                <img id="product-image-main" src="" alt="Product Image" class="product-main-image">
+                                <div class="image-loading-spinner"></div>
+                                <div class="image-zoom-overlay zoom-overlay-enhanced">🔍</div>
+                            </div>
+                            <div id="image-thumbnails" class="image-thumbnails-enhanced">
+                                <!-- Thumbnails will be dynamically added here -->
+                            </div>
+                        </div>
+                    </div>
+                    
+                    <!-- Product Details & Colors -->
+                    <div class="product-details-section">
+                        <div class="info-panel">
+                            <h4>What's Included</h4>
+                            <p>Pricing includes an 8,000 stitch embroidered logo on one location.</p>
+                        </div>
+                        
+                        <!-- Clean Color Selection -->
+                        <div class="clean-color-section">
+                            <h4 class="section-header">Select Color</h4>
+                            
+                            <!-- Selected Color Display -->
+                            <div class="clean-selected-display">
+                                <div id="pricing-color-swatch" class="clean-selected-swatch"></div>
+                                <div class="clean-selected-info">
+                                    <h3 id="pricing-color-name">Select a Color</h3>
+                                    <p>Choose from available colors below</p>
+                                </div>
+                            </div>
+                            
+                            <!-- Color Swatches Grid -->
+                            <div id="color-swatches" class="clean-color-grid">
+                                <!-- Color swatches will be dynamically added here -->
+                            </div>
+                        </div>
+                    </div>
+                </div>
+            </div>
+            
+            <!-- Customization Options Card -->
+            <div class="content-card" id="customization">
+                <div class="card-header">
+                    <h2>Customization Options</h2>
+                    <p>Adjust your embroidery details (updates pricing above)</p>
+                </div>
+                
+                <div class="card-content card-grid">
+                    <!-- Stitch Count Selection -->
+                    <div class="form-section">
+                        <h3>Front Logo Stitch Count</h3>
+                        <div style="margin-bottom: 15px;">
+                            <select id="client-stitch-count-select" name="client-stitch-count-select" class="stitch-count-select"
+                                    aria-label="Front logo stitch count"
+                                    aria-describedby="stitch-count-note">
+                                <option value="5000">5,000 stitches</option>
+                                <option value="8000" selected>8,000 stitches (Standard)</option>
+                                <option value="10000">10,000 stitches</option>
+                            </select>
+                            <span id="stitch-count-indicator" class="form-feedback" role="status" aria-live="polite">✓ Quick quote updated!</span>
+                        </div>
+                        <div class="form-note">
+                            Higher stitch counts allow for more detailed designs but may increase cost.
+                        </div>
+                    </div>
+                    
+                    <!-- Back Logo Option -->
+                    <div class="form-section">
+                        <h3>Back Logo Embroidery</h3>
+                        <div style="margin-bottom: 15px;">
+                            <label class="back-logo-checkbox-container" for="back-logo-checkbox">
+                                <input type="checkbox" id="back-logo-checkbox" class="back-logo-checkbox"
+                                       aria-describedby="back-logo-note"
+                                       aria-controls="back-logo-details">
+                                Add embroidered back logo (+$5.00 per cap)
+                            </label>
+                        </div>
+                        
+                        <div id="back-logo-details" class="back-logo-details">
+                            <div style="margin-bottom: 15px;">
+                                <label style="display: block; margin-bottom: 8px; font-weight: bold; color: #333;">Stitch Count:</label>
+                                <div class="stitch-counter" role="group" aria-label="Back logo stitch count">
+                                    <button id="back-logo-decrement" type="button" class="stitch-counter-btn" 
+                                            aria-label="Decrease back logo stitch count"
+                                            aria-controls="back-logo-stitch-display">−</button>
+                                    
+                                    <span id="back-logo-stitch-display" class="stitch-counter-display" 
+                                          role="status" 
+                                          aria-live="polite"
+                                          aria-label="Current back logo stitch count">5,000</span>
+                                    
+                                    <button id="back-logo-increment" type="button" class="stitch-counter-btn"
+                                            aria-label="Increase back logo stitch count"
+                                            aria-controls="back-logo-stitch-display">+</button>
+                                    
+                                    <span class="stitch-counter-range" aria-label="Stitch count range">(5K-15K)</span>
+                                </div>
+                            </div>
+                            
+                            <div class="cost-display">
+                                <strong id="back-logo-price">Additional Cost: $5.00 per cap</strong>
+                            </div>
+                        </div>
+                        
+                        <div class="form-note">
+                            Optional upgrade for branding on both sides of the cap.
+                        </div>
+                    </div>
+                </div>
+            </div>
+            
+            <!-- Pricing Table Card -->
+            <div class="content-card" id="pricing-details">
+                <div class="card-header">
+                    <h2>Detailed Pricing by Quantity</h2>
+                    <p>Volume discounts automatically applied</p>
+                </div>
+                
+                <div class="card-content">
+                    <div class="pricing-table-container">
+                        <table id="custom-pricing-grid" class="pricing-table">
+                            <thead>
+                                <tr id="pricing-header-row" class="pricing-table-header">
+                                    <th>Quantity Range</th>
+                                    <!-- Size headers will be dynamically populated -->
+                                </tr>
+                            </thead>
+                            <tbody>
+                                <!-- Pricing data will be dynamically added here -->
+                            </tbody>
+                        </table>
+                    </div>
+                    
+                    <div class="card-note">
+                        <p>
+                            <strong>Note:</strong> Prices shown include embroidered logo on front. Back logo and setup fees calculated separately.
+                        </p>
+                    </div>
+                </div>
+            </div>
+            
+            <!-- Quote Builder Section -->
+            <div id="quote-builder" class="content-card quote-builder-section">
+                <div id="add-to-cart-section">
+                    <!-- Quote adapter will inject content here -->
+                    <!-- This container exists to satisfy the quote adapter's expectations -->
+                </div>
+            </div>
+            
+            <!-- Call to Action Card -->
+            <div class="cta-card">
+                <h2 class="cta-title">Ready for Your Quote?</h2>
+                <p class="cta-subtitle">
+                    Contact us with your quantity and customization details for a personalized quote.
+                </p>
+                
+                <div class="cta-buttons">
+                    <button class="cta-btn-primary">
+                        📞 Call for Quote: 253-922-5793
+                    </button>
+                    
+                    <button class="cta-btn-secondary">
+                        ✉️ Email Quote Request
+                    </button>
+                </div>
+                
+                <div class="cta-features">
+                    <p>💚 <strong>Why Choose Northwest Custom Apparel?</strong></p>
+                    <p>Family Owned and Operated Since 1977 • Milton, WA • Quality embroidery</p>
+                    <p>📍 2025 Freeman Road East Milton, WA 98354</p>
+                    <p>📱 You can text us at 253-922-5793</p>
+                </div>
+            </div>
+        </div>
+    </div> <!-- End .container -->
+    
+    <!-- Footer -->
+    <footer class="site-footer">
+        <div class="footer-content">
+            <div class="footer-grid">
+                
+                <!-- Company Info -->
+                <div class="footer-column">
+                    <h3>Northwest Custom Apparel</h3>
+                    <p class="tagline">Family Owned and Operated Since 1977</p>
+                    <p class="address">📍 2025 Freeman Road East</p>
+                    <p class="address">Milton, WA 98354</p>
+                </div>
+                
+                <!-- Contact Info -->
+                <div class="footer-column">
+                    <h3>Contact Us</h3>
+                    <p>📞 Call: <a href="tel:253-922-5793" class="footer-link">253-922-5793</a></p>
+                    <p>📱 Text: <a href="sms:253-922-5793" class="footer-link">253-922-5793</a></p>
+                    <p>✉️ Email: <a href="mailto:sales@nwcustomapparel.com" class="footer-link">sales@nwcustomapparel.com</a></p>
+                    <p>🕒 Hours: 9AM-5PM</p>
+                </div>
+                
+                <!-- Quote Requests -->
+                <div class="footer-column">
+                    <h3>Request a Quote</h3>
+                    <p class="tagline">Send quote requests to:</p>
+                    <p>✉️ <a href="mailto:sales@nwcustomapparel.com?subject=Cap Embroidery Quote Request" class="footer-link underlined">sales@nwcustomapparel.com</a></p>
+                    <p class="footer-quote-note">Include: quantity, design details, and deadline</p>
+                </div>
+            </div>
+            
+            <!-- Copyright -->
+            <div class="footer-copyright">
+                <p>&copy; 2025 Northwest Custom Apparel. All rights reserved.</p>
+            </div>
+        </div>
+    </footer>
+    
+    <!-- JavaScript Files -->
+    <!-- NWCA Global Namespace - MUST LOAD FIRST -->
+    <script src="/shared_components/js/nwca-namespace.js"></script>
+    <script src="/shared_components/js/constants.js"></script> <!-- Global constants -->
+    <script src="/shared_components/js/ui-components.js"></script> <!-- UI components for loading/error states -->
+    <script src="/shared_components/js/pricing-pages.js"></script>
+    <script src="/shared_components/js/utils.js"></script> <!-- Moved up and removed defer -->
+    <script src="/shared_components/js/pricing-matrix-capture.js"></script>
+    <script src="/shared_components/js/pricing-matrix-api.js"></script>
+    <script src="/shared_components/js/dp5-helper.js"></script>
+    <script src="/shared_components/js/product-quantity-ui.js"></script>
+    <script src="/shared_components/js/pricing-calculator.js"></script>
+    <script src="/shared_components/js/app-config.js"></script>
+    <script src="/shared_components/js/quote-adapter-base.js"></script> <!-- Quote system base -->
+    <script src="/shared_components/js/cap-embroidery-quote-adapter.js"></script> <!-- Cap embroidery quote adapter -->
+    <script src="/shared_components/js/cap-embroidery-controller-v2.js"></script> <!-- V2: Using NWCA namespace -->
+    <script src="/shared_components/js/hero-quantity-calculator.js"></script> <!-- Quantity-first UX calculator -->
+    <script src="/shared_components/js/hero-pricing-updater.js"></script> <!-- Hero pricing display updater -->
+    <script src="/shared_components/js/product-pricing-ui.js"></script> <!-- Added new script, removed defer -->
+    <script src="/shared_components/js/universal-header.js"></script> <!-- Universal header navigation and functionality -->
+    <script src="/shared_components/js/header-button-functions.js"></script> <!-- Header button implementations -->
+    <script src="/shared_components/js/order-form-pdf.js"></script> <!-- PDF generation module -->
+    <script src="/shared_components/js/quantity-shortcuts.js"></script> <!-- Phase 2 Feature 1: Quick quantity shortcuts -->
+    <script src="/shared_components/js/mobile-collapsible-ultimate-fix.js"></script> <!-- Ultimate fix for mobile accordion -->
+    <script src="/shared_components/js/clean-color-adapter.js"></script> <!-- Clean color swatch implementation -->
+    <script src="/shared_components/js/enhanced-loading-animations.js"></script> <!-- Phase 2 Feature 3: Enhanced loading animations -->
+    <script src="/shared_components/js/auto-save-quote.js"></script> <!-- Phase 2 Feature 7: Auto-save quote draft -->
+    <script src="/shared_components/js/keyboard-navigation.js"></script> <!-- Phase 2 Feature 5: Keyboard navigation support -->
+    
+</body>
 </html>